apply from: "${rootDir}/libraries.gradle"

buildscript {
    ext.kotlin_version = '1.3.72'
    repositories {
        maven {
            url "https://plugins.gradle.org/m2/"
        }
        mavenCentral()
    }
    dependencies {
        classpath "gradle.plugin.org.kt3k.gradle.plugin:coveralls-gradle-plugin:2.10.1"
        classpath 'net.researchgate:gradle-release:2.8.1'
        classpath "com.github.ben-manes:gradle-versions-plugin:0.27.0"
        classpath "com.github.jengelman.gradle.plugins:shadow:5.2.0"
<<<<<<< HEAD
        classpath "com.diffplug.spotless:spotless-plugin-gradle:4.0.0"
        classpath "org.jetbrains.kotlin:kotlin-gradle-plugin:$kotlin_version"
=======
        classpath "com.diffplug.spotless:spotless-plugin-gradle:4.0.1"
>>>>>>> 0f907ccd
    }
}

apply plugin: 'net.researchgate.release'

release {
    failOnSnapshotDependencies = false
    tagTemplate = 'sirix-$version'
    buildTasks = ['releaseBuild']
}

task releaseBuild {
    project.afterEvaluate {
        dependsOn project.getTasksByName('build', true)
    }
}

task uploadPublications {
    project.afterEvaluate {
        dependsOn project.getTasksByName('publishAllPublicationsToMavenRepository', true)
    }
}

task travisReleaseSnapshot {
    if ("${version}".endsWith('SNAPSHOT') &&
            System.getenv("TRAVIS_PULL_REQUEST") == "false" &&
            System.getenv("TRAVIS_BRANCH") == "master") {
        dependsOn uploadPublications
    }
}

afterReleaseBuild.dependsOn(uploadPublications)

allprojects {
    group = 'io.sirix'

    apply plugin: 'jacoco'
    apply plugin: 'com.github.kt3k.coveralls'
    apply plugin: 'idea'

    repositories {
        mavenCentral()
        maven {
            url = "https://oss.sonatype.org/content/repositories/snapshots/"
        }
        maven {
            url "https://kotlin.bintray.com/kotlinx"
        }
        mavenLocal()
    }
}

subprojects {
    apply plugin: 'java'
    apply plugin: 'java-library'
    apply plugin: 'maven-publish'
    apply plugin: 'signing'
    apply plugin: 'com.github.ben-manes.versions'
    apply plugin: "com.github.johnrengelman.shadow"
    apply plugin: "com.diffplug.gradle.spotless"

    java {
        sourceCompatibility = JavaVersion.VERSION_14
        targetCompatibility = JavaVersion.VERSION_14
        withSourcesJar()
        withJavadocJar()
    }

    javadoc {
        failOnError = false
    }

    compileJava {
        options.compilerArgs += ["--enable-preview"]
    }

    compileTestJava {
        options.compilerArgs += ["--enable-preview"]
    }

    tasks.withType(JavaCompile).each {
        it.options.compilerArgs.add('--enable-preview')
    }

    spotless {
        enforceCheck false
        java {
            licenseHeaderFile "${rootDir}/LICENSE"
        }
    }

    jacocoTestReport {
        reports {
            xml.enabled = true
            html.enabled = true
        }
    }

    publishing {
        publications {
            maven(MavenPublication) {
                afterEvaluate {
                    pom {
                        name = "${project.name}"
                        description = "${project.description}"
                        url = "https://sirix.io"
                        licenses {
                            license {
                                name = "New BSD"
                                url = "http://www.opensource.org/licenses/bsd-license.php"
                                comments = "3-clause BSD License"
                            }
                        }
                        scm {
                            connection = "scm:git:git@github.com:sirixdb/sirix.git"
                            developerConnection = "scm:git:git@github.com:sirixdb/sirix.git"
                            url = "https://github.com/sirixdb/sirix"
                        }
                        issueManagement {
                            url = "https://github.com/sirixdb/sirix/issues"
                            system = "GitHub Issues"
                        }
                        ciManagement {
                            system = "Travis CI"
                            url = "http://travis-ci.org/#!/sirixdb/sirix"
                        }
                        developers {
                            developer {
                                id = "johanneslichtenberger"
                                name = "Johannes Lichtenberger"
                                email = "johannes.lichtenberger@sirix.io"
                            }
                        }
                    }
                    from components.java
                }
            }
        }
        repositories {
            maven {
                credentials {
                    username System.getenv("SONATYPE_NEXUS_USERNAME")
                    password System.getenv("SONATYPE_NEXUS_PASSWORD")
                }
                def releasesRepoUrl = "https://oss.sonatype.org/service/local/staging/deploy/maven2/"
                def snapshotsRepoUrl = "https://oss.sonatype.org/content/repositories/snapshots/"
                url = rootProject.getProperties().version.endsWith('SNAPSHOT') ? snapshotsRepoUrl : releasesRepoUrl
            }
        }
    }

    ext.isReleaseVersion = !rootProject.getProperties().version.endsWith('SNAPSHOT')

    tasks.withType(Sign) {
        onlyIf { isReleaseVersion }
    }

    signing {
        required { isReleaseVersion }
        sign publishing.publications.maven
    }

    configurations {
        testArtifacts.extendsFrom testImplementation
    }

    task testsJar(type: Jar) {
        archiveClassifier = 'tests'
        from(sourceSets.test.output)
    }

    artifacts {
        testArtifacts testsJar
    }

    jar {
        into("META-INF/maven/io.sirix/$project.name") {
            from { generatePomFileForMavenPublication }
            rename ".*", "pom.xml"
        }
    }

    publishing.publications.maven.artifact(testsJar)

    tasks.withType(JavaCompile) {
        options.encoding = 'UTF-8'
    }

    test {
        useTestNG()
        useJUnit()
        jvmArgs(['--enable-preview'])

        minHeapSize = '2g'
        maxHeapSize = '9g'
    }
}

task jacocoRootReport(type: JacocoReport) {
    description = 'Generates an aggregate report from all subprojects'
    dependsOn = subprojects.test
    sourceDirectories.setFrom files(subprojects.sourceSets.main.allSource.srcDirs)
    classDirectories.setFrom files(subprojects.sourceSets.main.output)
    executionData.setFrom files(subprojects.jacocoTestReport.executionData).filter {
        file -> file.exists()
    }.asList()
    reports {
        html.enabled = true
        xml.enabled = true
    }
}

coveralls {
    sourceDirs = subprojects.sourceSets.main.allSource.srcDirs.flatten()
    jacocoReportPath = "${buildDir}/reports/jacoco/jacocoRootReport/jacocoRootReport.xml"
}<|MERGE_RESOLUTION|>--- conflicted
+++ resolved
@@ -6,19 +6,14 @@
         maven {
             url "https://plugins.gradle.org/m2/"
         }
-        mavenCentral()
     }
     dependencies {
         classpath "gradle.plugin.org.kt3k.gradle.plugin:coveralls-gradle-plugin:2.10.1"
         classpath 'net.researchgate:gradle-release:2.8.1'
         classpath "com.github.ben-manes:gradle-versions-plugin:0.27.0"
         classpath "com.github.jengelman.gradle.plugins:shadow:5.2.0"
-<<<<<<< HEAD
-        classpath "com.diffplug.spotless:spotless-plugin-gradle:4.0.0"
+        classpath "com.diffplug.spotless:spotless-plugin-gradle:4.0.1"
         classpath "org.jetbrains.kotlin:kotlin-gradle-plugin:$kotlin_version"
-=======
-        classpath "com.diffplug.spotless:spotless-plugin-gradle:4.0.1"
->>>>>>> 0f907ccd
     }
 }
 
