--- conflicted
+++ resolved
@@ -1,122 +1,119 @@
-package org.sirix.rest.crud
-
-import org.sirix.access.User as SirixDBUser
-
-import io.vertx.ext.auth.User
-import io.vertx.ext.auth.oauth2.KeycloakHelper
-import io.vertx.ext.web.RoutingContext
-import java.util.*
-import org.sirix.api.Database
-import org.sirix.access.Databases
-import org.sirix.exception.SirixUsageException
-import io.vertx.ext.web.handler.impl.HttpStatusException
-import io.netty.handler.codec.http.HttpResponseStatus
-import java.nio.file.Path
-import org.sirix.api.json.JsonResourceManager
-import io.vertx.core.http.HttpHeaders
-import org.sirix.access.DatabaseType
-
-class SirixDBUtils {
-    companion object {
-        fun createSirixDBUser(ctx: RoutingContext): SirixDBUser {
-            val user = ctx.get("user") as User
-            val accessToken = KeycloakHelper.accessToken(user.principal())
-            val userId = accessToken.getString("sub")
-            val userName = accessToken.getString("userName")
-            val userUuid = UUID.fromString(userId)
-            return SirixDBUser(userName, userUuid)
-        }
-
-        fun getHistory(ctx: RoutingContext, location: Path, databaseName: String, resourceName: String, type: DatabaseType) {
-            val database =
-                    try {
-                        when (type) {
-                            DatabaseType.JSON -> Databases.openJsonDatabase(location.resolve(databaseName))
-                            DatabaseType.XML -> Databases.openXmlDatabase(location.resolve(databaseName))
-                        }
-
-                    } catch (e: SirixUsageException) {
-                        ctx.fail(HttpStatusException(HttpResponseStatus.NOT_FOUND.code(), e))
-                        return
-                    }
-
-            database.use {
-                val manager = database.openResourceManager(resourceName)
-
-                manager.use {
-                    val buffer = StringBuilder()
-
-                    val historyList = manager.getHistory()
-
-                    when (type) {
-                        DatabaseType.JSON -> {
-                            buffer.append("{\"history\":[")
-
-                            historyList.forEachIndexed { index, revisionTuple ->
-                                buffer.append("{\"revision\":")
-                                buffer.append(revisionTuple.getRevision())
-                                buffer.append(",");
-
-                                buffer.append("\"revisionTimestamp\":\"")
-                                buffer.append(revisionTuple.getRevisionTimestamp())
-                                buffer.append("\",");
-
-                                buffer.append("\"user\":\"")
-                                buffer.append(revisionTuple.getUser().getName())
-                                buffer.append("\",");
-
-                                buffer.append("\"commitMessage\":")
-                                buffer.append(revisionTuple.getCommitMessage().orElse(""))
-<<<<<<< HEAD
-                                buffer.append("\"}");
-=======
-                                buffer.append("}");
->>>>>>> cddb0deb
-
-                                if (index != historyList.size - 1)
-                                    buffer.append(",")
-                            }
-
-                            buffer.append("]}")
-                        }
-                        DatabaseType.XML -> {
-                            buffer.appendln("<rest:sequence xmlns:rest=\"https://sirix.io/rest\">")
-
-                            historyList.forEach { revisionTuple ->
-                                buffer.append("<revision revisionNumber=\"")
-                                buffer.append(revisionTuple.getRevision())
-                                buffer.append("\" ");
-
-                                buffer.append("revisionTimestamp=\"")
-                                buffer.append(revisionTuple.getRevisionTimestamp())
-                                buffer.append("\" ");
-
-                                buffer.append("user=\"")
-                                buffer.append(revisionTuple.getUser().getName())
-                                buffer.append("\" ");
-
-                                buffer.append("commitMessage=\"")
-                                buffer.append(revisionTuple.getCommitMessage().orElse(""))
-                                buffer.append("\"/>");
-                            }
-
-                            buffer.append("</rest:sequence>")
-                        }
-                    }
-
-                    val content = buffer.toString()
-                    val contentType = when (type) {
-                        DatabaseType.JSON -> "application/json"
-                        DatabaseType.XML -> "application/xml"
-                    }
-
-                    ctx.response().setStatusCode(200)
-                            .putHeader(HttpHeaders.CONTENT_TYPE, contentType)
-                            .putHeader(HttpHeaders.CONTENT_LENGTH, content.length.toString())
-                            .write(content)
-                            .end()
-                }
-            }
-        }
-    }
-}
+package org.sirix.rest.crud
+
+import org.sirix.access.User as SirixDBUser
+
+import io.vertx.ext.auth.User
+import io.vertx.ext.auth.oauth2.KeycloakHelper
+import io.vertx.ext.web.RoutingContext
+import java.util.*
+import org.sirix.api.Database
+import org.sirix.access.Databases
+import org.sirix.exception.SirixUsageException
+import io.vertx.ext.web.handler.impl.HttpStatusException
+import io.netty.handler.codec.http.HttpResponseStatus
+import java.nio.file.Path
+import org.sirix.api.json.JsonResourceManager
+import io.vertx.core.http.HttpHeaders
+import org.sirix.access.DatabaseType
+
+class SirixDBUtils {
+    companion object {
+        fun createSirixDBUser(ctx: RoutingContext): SirixDBUser {
+            val user = ctx.get("user") as User
+            val accessToken = KeycloakHelper.accessToken(user.principal())
+            val userId = accessToken.getString("sub")
+            val userName = accessToken.getString("userName")
+            val userUuid = UUID.fromString(userId)
+            return SirixDBUser(userName, userUuid)
+        }
+
+        fun getHistory(ctx: RoutingContext, location: Path, databaseName: String, resourceName: String, type: DatabaseType) {
+            val database =
+                    try {
+                        when (type) {
+                            DatabaseType.JSON -> Databases.openJsonDatabase(location.resolve(databaseName))
+                            DatabaseType.XML -> Databases.openXmlDatabase(location.resolve(databaseName))
+                        }
+
+                    } catch (e: SirixUsageException) {
+                        ctx.fail(HttpStatusException(HttpResponseStatus.NOT_FOUND.code(), e))
+                        return
+                    }
+
+            database.use {
+                val manager = database.openResourceManager(resourceName)
+
+                manager.use {
+                    val buffer = StringBuilder()
+
+                    val historyList = manager.getHistory()
+
+                    when (type) {
+                        DatabaseType.JSON -> {
+                            buffer.append("{\"history\":[")
+
+                            historyList.forEachIndexed { index, revisionTuple ->
+                                buffer.append("{\"revision\":")
+                                buffer.append(revisionTuple.getRevision())
+                                buffer.append(",");
+
+                                buffer.append("\"revisionTimestamp\":\"")
+                                buffer.append(revisionTuple.getRevisionTimestamp())
+                                buffer.append("\",");
+
+                                buffer.append("\"user\":\"")
+                                buffer.append(revisionTuple.getUser().getName())
+                                buffer.append("\",");
+
+                                buffer.append("\"commitMessage\":")
+                                buffer.append(revisionTuple.getCommitMessage().orElse(""))
+
+                                buffer.append("\"}");
+
+                                if (index != historyList.size - 1)
+                                    buffer.append(",")
+                            }
+
+                            buffer.append("]}")
+                        }
+                        DatabaseType.XML -> {
+                            buffer.appendln("<rest:sequence xmlns:rest=\"https://sirix.io/rest\">")
+
+                            historyList.forEach { revisionTuple ->
+                                buffer.append("<revision revisionNumber=\"")
+                                buffer.append(revisionTuple.getRevision())
+                                buffer.append("\" ");
+
+                                buffer.append("revisionTimestamp=\"")
+                                buffer.append(revisionTuple.getRevisionTimestamp())
+                                buffer.append("\" ");
+
+                                buffer.append("user=\"")
+                                buffer.append(revisionTuple.getUser().getName())
+                                buffer.append("\" ");
+
+                                buffer.append("commitMessage=\"")
+                                buffer.append(revisionTuple.getCommitMessage().orElse(""))
+                                buffer.append("\"/>");
+                            }
+
+                            buffer.append("</rest:sequence>")
+                        }
+                    }
+
+                    val content = buffer.toString()
+                    val contentType = when (type) {
+                        DatabaseType.JSON -> "application/json"
+                        DatabaseType.XML -> "application/xml"
+                    }
+
+                    ctx.response().setStatusCode(200)
+                            .putHeader(HttpHeaders.CONTENT_TYPE, contentType)
+                            .putHeader(HttpHeaders.CONTENT_LENGTH, content.length.toString())
+                            .write(content)
+                            .end()
+                }
+            }
+        }
+    }
+}