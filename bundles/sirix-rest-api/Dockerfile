--- conflicted
+++ resolved
@@ -1,7 +1,7 @@
 # Stage-1
 # Build jar
 
-FROM maven:3-jdk-13 as builder
+FROM maven:3-jdk-11 as builder
 LABEL maintainer="Johannes Lichtenberger <johannes.lichtenberger@sirix.io>"
 WORKDIR /usr/app
 
@@ -16,11 +16,7 @@
 # Stage-2
 # Copy jar and run the server 
 
-<<<<<<< HEAD
-FROM openjdk:13-alpine as server
-=======
 FROM openjdk:11-alpine as server
->>>>>>> 7ba9ced6
 ENV VERTICLE_FILE sirix-rest-api-*-SNAPSHOT-fat.jar
 # Set the location of the verticles
 ENV VERTICLE_HOME /opt/sirix
